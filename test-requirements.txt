<<<<<<< HEAD
tox
pytest
pytest-cov
=======
tox
>>>>>>> e706b5e5
<|MERGE_RESOLUTION|>--- conflicted
+++ resolved
@@ -1,7 +1,3 @@
-<<<<<<< HEAD
 tox
 pytest
-pytest-cov
-=======
-tox
->>>>>>> e706b5e5
+pytest-cov