--- conflicted
+++ resolved
@@ -1,9 +1,9 @@
-<<<<<<< HEAD
 Version 2.3.0
 -------------
 
 Unreleased
-=======
+
+
 Version 2.2.1
 -------------
 
@@ -11,7 +11,6 @@
 
 -   Setting or accessing ``json_encoder`` or ``json_decoder`` raises a
     deprecation warning. :issue:`4732`
->>>>>>> 85f79e1a
 
 
 Version 2.2.0
