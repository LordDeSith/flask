#
# This file is autogenerated by pip-compile with python 3.9
# To update, run:
#
#    pip-compile requirements/docs.in
#
alabaster==0.7.12
    # via sphinx
babel==2.9.1
    # via sphinx
certifi==2021.5.30
    # via requests
charset-normalizer==2.0.4
    # via requests
docutils==0.16
    # via
    #   sphinx
    #   sphinx-tabs
idna==3.2
    # via requests
imagesize==1.2.0
    # via sphinx
jinja2==3.0.1
    # via sphinx
markupsafe==2.0.1
    # via jinja2
packaging==21.0
    # via
    #   pallets-sphinx-themes
    #   sphinx
pallets-sphinx-themes==2.0.1
    # via -r requirements/docs.in
pygments==2.9.0
    # via
    #   sphinx
    #   sphinx-tabs
pyparsing==2.4.7
    # via packaging
pytz==2021.1
    # via babel
requests==2.26.0
    # via sphinx
snowballstemmer==2.1.0
    # via sphinx
sphinx==4.1.2
    # via
    #   -r requirements/docs.in
    #   pallets-sphinx-themes
    #   sphinx-issues
    #   sphinx-tabs
    #   sphinxcontrib-log-cabinet
sphinx-issues==1.2.0
    # via -r requirements/docs.in
<<<<<<< HEAD
sphinx-tabs==3.1.0
=======
sphinx-tabs==3.2.0
>>>>>>> 48207371
    # via -r requirements/docs.in
sphinxcontrib-applehelp==1.0.2
    # via sphinx
sphinxcontrib-devhelp==1.0.2
    # via sphinx
sphinxcontrib-htmlhelp==2.0.0
    # via sphinx
sphinxcontrib-jsmath==1.0.1
    # via sphinx
sphinxcontrib-log-cabinet==1.0.1
    # via -r requirements/docs.in
sphinxcontrib-qthelp==1.0.3
    # via sphinx
sphinxcontrib-serializinghtml==1.1.5
    # via sphinx
<<<<<<< HEAD
urllib3==1.26.5
=======
urllib3==1.26.6
>>>>>>> 48207371
    # via requests

# The following packages are considered to be unsafe in a requirements file:
# setuptools<|MERGE_RESOLUTION|>--- conflicted
+++ resolved
@@ -51,11 +51,7 @@
     #   sphinxcontrib-log-cabinet
 sphinx-issues==1.2.0
     # via -r requirements/docs.in
-<<<<<<< HEAD
-sphinx-tabs==3.1.0
-=======
 sphinx-tabs==3.2.0
->>>>>>> 48207371
     # via -r requirements/docs.in
 sphinxcontrib-applehelp==1.0.2
     # via sphinx
@@ -71,11 +67,7 @@
     # via sphinx
 sphinxcontrib-serializinghtml==1.1.5
     # via sphinx
-<<<<<<< HEAD
-urllib3==1.26.5
-=======
 urllib3==1.26.6
->>>>>>> 48207371
     # via requests
 
 # The following packages are considered to be unsafe in a requirements file:
