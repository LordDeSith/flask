# -*- coding: utf-8 -*-
"""
    flask.testsuite.helpers
    ~~~~~~~~~~~~~~~~~~~~~~~

    Various helpers.

    :copyright: (c) 2011 by Armin Ronacher.
    :license: BSD, see LICENSE for more details.
"""

import os
import flask
import unittest
from logging import StreamHandler
from flask.testsuite import FlaskTestCase, catch_warnings, catch_stderr
from werkzeug.http import parse_cache_control_header, parse_options_header
from flask._compat import StringIO, text_type


def has_encoding(name):
    try:
        import codecs
        codecs.lookup(name)
        return True
    except LookupError:
        return False


class JSONTestCase(FlaskTestCase):

    def test_json_bad_requests(self):
        app = flask.Flask(__name__)
        @app.route('/json', methods=['POST'])
        def return_json():
<<<<<<< HEAD
            return text_type(flask.request.json)
=======
            return flask.jsonify(foo=unicode(flask.request.json))
>>>>>>> 4c27f7a8
        c = app.test_client()
        rv = c.post('/json', data='malformed', content_type='application/json')
        self.assert_equal(rv.status_code, 400)

<<<<<<< HEAD
    def test_json_bad_requests_content_type(self):
        app = flask.Flask(__name__)
        @app.route('/json', methods=['POST'])
        def return_json():
            return text_type(flask.request.json)
        c = app.test_client()
        rv = c.post('/json', data='malformed', content_type='application/json')
        self.assert_equal(rv.status_code, 400)
        self.assert_equal(rv.mimetype, 'application/json')
        self.assert_in('description', flask.json.loads(rv.data))
        self.assert_not_in('<p>', flask.json.loads(rv.data)['description'])

=======
>>>>>>> 4c27f7a8
    def test_json_body_encoding(self):
        app = flask.Flask(__name__)
        app.testing = True
        @app.route('/')
        def index():
            return flask.request.json

        c = app.test_client()
        resp = c.get('/', data=u'"Hällo Wörld"'.encode('iso-8859-15'),
                     content_type='application/json; charset=iso-8859-15')
        self.assert_equal(resp.data, u'Hällo Wörld'.encode('utf-8'))

    def test_jsonify(self):
        d = dict(a=23, b=42, c=[1, 2, 3])
        app = flask.Flask(__name__)
        @app.route('/kw')
        def return_kwargs():
            return flask.jsonify(**d)
        @app.route('/dict')
        def return_dict():
            return flask.jsonify(d)
        c = app.test_client()
        for url in '/kw', '/dict':
            rv = c.get(url)
            self.assert_equal(rv.mimetype, 'application/json')
            self.assert_equal(flask.json.loads(rv.data), d)

    def test_json_as_unicode(self):
        app = flask.Flask(__name__)

        app.config['JSON_AS_ASCII'] = True
        with app.app_context():
            rv = flask.json.dumps(u'\N{SNOWMAN}')
            self.assert_equal(rv, '"\\u2603"')

        app.config['JSON_AS_ASCII'] = False
        with app.app_context():
            rv = flask.json.dumps(u'\N{SNOWMAN}')
            self.assert_equal(rv, u'"\u2603"')

    def test_json_attr(self):
        app = flask.Flask(__name__)
        @app.route('/add', methods=['POST'])
        def add():
            return text_type(flask.request.json['a'] + flask.request.json['b'])
        c = app.test_client()
        rv = c.post('/add', data=flask.json.dumps({'a': 1, 'b': 2}),
                            content_type='application/json')
        self.assert_equal(rv.data, b'3')

    def test_template_escaping(self):
        app = flask.Flask(__name__)
        render = flask.render_template_string
        with app.test_request_context():
            rv = render('{{ "</script>"|tojson|safe }}')
            self.assert_equal(rv, '"<\\/script>"')
            rv = render('{{ "<\0/script>"|tojson|safe }}')
            self.assert_equal(rv, '"<\\u0000\\/script>"')
            rv = render('{{ "<!--<script>"|tojson|safe }}')
            self.assert_equal(rv, '"<\\u0021--<script>"')

    def test_json_customization(self):
        class X(object):
            def __init__(self, val):
                self.val = val
        class MyEncoder(flask.json.JSONEncoder):
            def default(self, o):
                if isinstance(o, X):
                    return '<%d>' % o.val
                return flask.json.JSONEncoder.default(self, o)
        class MyDecoder(flask.json.JSONDecoder):
            def __init__(self, *args, **kwargs):
                kwargs.setdefault('object_hook', self.object_hook)
                flask.json.JSONDecoder.__init__(self, *args, **kwargs)
            def object_hook(self, obj):
                if len(obj) == 1 and '_foo' in obj:
                    return X(obj['_foo'])
                return obj
        app = flask.Flask(__name__)
        app.testing = True
        app.json_encoder = MyEncoder
        app.json_decoder = MyDecoder
        @app.route('/', methods=['POST'])
        def index():
            return flask.json.dumps(flask.request.json['x'])
        c = app.test_client()
        rv = c.post('/', data=flask.json.dumps({
            'x': {'_foo': 42}
        }), content_type='application/json')
        self.assertEqual(rv.data, b'"<42>"')

    def test_modified_url_encoding(self):
        class ModifiedRequest(flask.Request):
            url_charset = 'euc-kr'
        app = flask.Flask(__name__)
        app.request_class = ModifiedRequest
        app.url_map.charset = 'euc-kr'

        @app.route('/')
        def index():
            return flask.request.args['foo']

        rv = app.test_client().get(u'/?foo=정상처리'.encode('euc-kr'))
        self.assert_equal(rv.status_code, 200)
        self.assert_equal(rv.data, u'정상처리'.encode('utf-8'))

    if not has_encoding('euc-kr'):
        test_modified_url_encoding = None


class SendfileTestCase(FlaskTestCase):

    def test_send_file_regular(self):
        app = flask.Flask(__name__)
        with app.test_request_context():
            rv = flask.send_file('static/index.html')
            self.assert_true(rv.direct_passthrough)
            self.assert_equal(rv.mimetype, 'text/html')
            with app.open_resource('static/index.html') as f:
                self.assert_equal(rv.data, f.read())

    def test_send_file_xsendfile(self):
        app = flask.Flask(__name__)
        app.use_x_sendfile = True
        with app.test_request_context():
            rv = flask.send_file('static/index.html')
            self.assert_true(rv.direct_passthrough)
            self.assert_in('x-sendfile', rv.headers)
            self.assert_equal(rv.headers['x-sendfile'],
                os.path.join(app.root_path, 'static/index.html'))
            self.assert_equal(rv.mimetype, 'text/html')

    def test_send_file_object(self):
        app = flask.Flask(__name__)
        with catch_warnings() as captured:
            with app.test_request_context():
                f = open(os.path.join(app.root_path, 'static/index.html'))
                rv = flask.send_file(f)
                with app.open_resource('static/index.html') as f:
                    self.assert_equal(rv.data, f.read())
                self.assert_equal(rv.mimetype, 'text/html')
            # mimetypes + etag
            self.assert_equal(len(captured), 2)

        app.use_x_sendfile = True
        with catch_warnings() as captured:
            with app.test_request_context():
                f = open(os.path.join(app.root_path, 'static/index.html'))
                rv = flask.send_file(f)
                self.assert_equal(rv.mimetype, 'text/html')
                self.assert_in('x-sendfile', rv.headers)
                self.assert_equal(rv.headers['x-sendfile'],
                    os.path.join(app.root_path, 'static/index.html'))
            # mimetypes + etag
            self.assert_equal(len(captured), 2)

        app.use_x_sendfile = False
        with app.test_request_context():
            with catch_warnings() as captured:
                f = StringIO('Test')
                rv = flask.send_file(f)
                self.assert_equal(rv.data, b'Test')
                self.assert_equal(rv.mimetype, 'application/octet-stream')
            # etags
            self.assert_equal(len(captured), 1)
            with catch_warnings() as captured:
                f = StringIO('Test')
                rv = flask.send_file(f, mimetype='text/plain')
                self.assert_equal(rv.data, b'Test')
                self.assert_equal(rv.mimetype, 'text/plain')
            # etags
            self.assert_equal(len(captured), 1)

        app.use_x_sendfile = True
        with catch_warnings() as captured:
            with app.test_request_context():
                f = StringIO('Test')
                rv = flask.send_file(f)
                self.assert_not_in('x-sendfile', rv.headers)
            # etags
            self.assert_equal(len(captured), 1)

    def test_attachment(self):
        app = flask.Flask(__name__)
        with catch_warnings() as captured:
            with app.test_request_context():
                f = open(os.path.join(app.root_path, 'static/index.html'))
                rv = flask.send_file(f, as_attachment=True)
                value, options = parse_options_header(rv.headers['Content-Disposition'])
                self.assert_equal(value, 'attachment')
            # mimetypes + etag
            self.assert_equal(len(captured), 2)

        with app.test_request_context():
            self.assert_equal(options['filename'], 'index.html')
            rv = flask.send_file('static/index.html', as_attachment=True)
            value, options = parse_options_header(rv.headers['Content-Disposition'])
            self.assert_equal(value, 'attachment')
            self.assert_equal(options['filename'], 'index.html')

        with app.test_request_context():
            rv = flask.send_file(StringIO('Test'), as_attachment=True,
                                 attachment_filename='index.txt',
                                 add_etags=False)
            self.assert_equal(rv.mimetype, 'text/plain')
            value, options = parse_options_header(rv.headers['Content-Disposition'])
            self.assert_equal(value, 'attachment')
            self.assert_equal(options['filename'], 'index.txt')

    def test_static_file(self):
        app = flask.Flask(__name__)
        # default cache timeout is 12 hours
        with app.test_request_context():
            # Test with static file handler.
            rv = app.send_static_file('index.html')
            cc = parse_cache_control_header(rv.headers['Cache-Control'])
            self.assert_equal(cc.max_age, 12 * 60 * 60)
            # Test again with direct use of send_file utility.
            rv = flask.send_file('static/index.html')
            cc = parse_cache_control_header(rv.headers['Cache-Control'])
            self.assert_equal(cc.max_age, 12 * 60 * 60)
        app.config['SEND_FILE_MAX_AGE_DEFAULT'] = 3600
        with app.test_request_context():
            # Test with static file handler.
            rv = app.send_static_file('index.html')
            cc = parse_cache_control_header(rv.headers['Cache-Control'])
            self.assert_equal(cc.max_age, 3600)
            # Test again with direct use of send_file utility.
            rv = flask.send_file('static/index.html')
            cc = parse_cache_control_header(rv.headers['Cache-Control'])
            self.assert_equal(cc.max_age, 3600)
        class StaticFileApp(flask.Flask):
            def get_send_file_max_age(self, filename):
                return 10
        app = StaticFileApp(__name__)
        with app.test_request_context():
            # Test with static file handler.
            rv = app.send_static_file('index.html')
            cc = parse_cache_control_header(rv.headers['Cache-Control'])
            self.assert_equal(cc.max_age, 10)
            # Test again with direct use of send_file utility.
            rv = flask.send_file('static/index.html')
            cc = parse_cache_control_header(rv.headers['Cache-Control'])
            self.assert_equal(cc.max_age, 10)


class LoggingTestCase(FlaskTestCase):

    def test_logger_cache(self):
        app = flask.Flask(__name__)
        logger1 = app.logger
        self.assert_true(app.logger is logger1)
        self.assert_equal(logger1.name, __name__)
        app.logger_name = __name__ + '/test_logger_cache'
        self.assert_true(app.logger is not logger1)

    def test_debug_log(self):
        app = flask.Flask(__name__)
        app.debug = True

        @app.route('/')
        def index():
            app.logger.warning('the standard library is dead')
            app.logger.debug('this is a debug statement')
            return ''

        @app.route('/exc')
        def exc():
            1/0

        with app.test_client() as c:
            with catch_stderr() as err:
                c.get('/')
                out = err.getvalue()
                self.assert_in('WARNING in helpers [', out)
                self.assert_in(os.path.basename(__file__.rsplit('.', 1)[0] + '.py'), out)
                self.assert_in('the standard library is dead', out)
                self.assert_in('this is a debug statement', out)

            with catch_stderr() as err:
                try:
                    c.get('/exc')
                except ZeroDivisionError:
                    pass
                else:
                    self.assert_true(False, 'debug log ate the exception')

    def test_debug_log_override(self):
        app = flask.Flask(__name__)
        app.debug = True
        app.logger_name = 'flask_tests/test_debug_log_override'
        app.logger.level = 10
        self.assert_equal(app.logger.level, 10)

    def test_exception_logging(self):
        out = StringIO()
        app = flask.Flask(__name__)
        app.logger_name = 'flask_tests/test_exception_logging'
        app.logger.addHandler(StreamHandler(out))

        @app.route('/')
        def index():
            1/0

        rv = app.test_client().get('/')
        self.assert_equal(rv.status_code, 500)
        self.assert_in(b'Internal Server Error', rv.data)

        err = out.getvalue()
        self.assert_in('Exception on / [GET]', err)
        self.assert_in('Traceback (most recent call last):', err)
        self.assert_in('1/0', err)
        self.assert_in('ZeroDivisionError:', err)

    def test_processor_exceptions(self):
        app = flask.Flask(__name__)
        @app.before_request
        def before_request():
            if trigger == 'before':
                1/0
        @app.after_request
        def after_request(response):
            if trigger == 'after':
                1/0
            return response
        @app.route('/')
        def index():
            return 'Foo'
        @app.errorhandler(500)
        def internal_server_error(e):
            return 'Hello Server Error', 500
        for trigger in 'before', 'after':
            rv = app.test_client().get('/')
            self.assert_equal(rv.status_code, 500)
            self.assert_equal(rv.data, b'Hello Server Error')

    def test_url_for_with_anchor(self):
        app = flask.Flask(__name__)
        @app.route('/')
        def index():
            return '42'
        with app.test_request_context():
            self.assert_equal(flask.url_for('index', _anchor='x y'),
                              '/#x%20y')

    def test_url_for_with_scheme(self):
        app = flask.Flask(__name__)
        @app.route('/')
        def index():
            return '42'
        with app.test_request_context():
            self.assert_equal(flask.url_for('index',
                                            _external=True,
                                            _scheme='https'),
                              'https://localhost/')

    def test_url_for_with_scheme_not_external(self):
        app = flask.Flask(__name__)
        @app.route('/')
        def index():
            return '42'
        with app.test_request_context():
            self.assert_raises(ValueError,
                               flask.url_for,
                               'index',
                               _scheme='https')

    def test_url_with_method(self):
        from flask.views import MethodView
        app = flask.Flask(__name__)
        class MyView(MethodView):
            def get(self, id=None):
                if id is None:
                    return 'List'
                return 'Get %d' % id
            def post(self):
                return 'Create'
        myview = MyView.as_view('myview')
        app.add_url_rule('/myview/', methods=['GET'],
                         view_func=myview)
        app.add_url_rule('/myview/<int:id>', methods=['GET'],
                         view_func=myview)
        app.add_url_rule('/myview/create', methods=['POST'],
                         view_func=myview)

        with app.test_request_context():
            self.assert_equal(flask.url_for('myview', _method='GET'),
                              '/myview/')
            self.assert_equal(flask.url_for('myview', id=42, _method='GET'),
                              '/myview/42')
            self.assert_equal(flask.url_for('myview', _method='POST'),
                              '/myview/create')


class NoImportsTestCase(FlaskTestCase):
    """Test Flasks are created without import.

    Avoiding ``__import__`` helps create Flask instances where there are errors
    at import time.  Those runtime errors will be apparent to the user soon
    enough, but tools which build Flask instances meta-programmatically benefit
    from a Flask which does not ``__import__``.  Instead of importing to
    retrieve file paths or metadata on a module or package, use the pkgutil and
    imp modules in the Python standard library.
    """

    def test_name_with_import_error(self):
        try:
            flask.Flask('importerror')
        except NotImplementedError:
            self.fail('Flask(import_name) is importing import_name.')


class StreamingTestCase(FlaskTestCase):

    def test_streaming_with_context(self):
        app = flask.Flask(__name__)
        app.testing = True
        @app.route('/')
        def index():
            def generate():
                yield 'Hello '
                yield flask.request.args['name']
                yield '!'
            return flask.Response(flask.stream_with_context(generate()))
        c = app.test_client()
        rv = c.get('/?name=World')
        self.assertEqual(rv.data, b'Hello World!')

    def test_streaming_with_context_as_decorator(self):
        app = flask.Flask(__name__)
        app.testing = True
        @app.route('/')
        def index():
            @flask.stream_with_context
            def generate():
                yield 'Hello '
                yield flask.request.args['name']
                yield '!'
            return flask.Response(generate())
        c = app.test_client()
        rv = c.get('/?name=World')
        self.assertEqual(rv.data, b'Hello World!')

    def test_streaming_with_context_and_custom_close(self):
        app = flask.Flask(__name__)
        app.testing = True
        called = []
        class Wrapper(object):
            def __init__(self, gen):
                self._gen = gen
            def __iter__(self):
                return self
            def close(self):
                called.append(42)
            def next(self):
                return next(self._gen)
        @app.route('/')
        def index():
            def generate():
                yield 'Hello '
                yield flask.request.args['name']
                yield '!'
            return flask.Response(flask.stream_with_context(
                Wrapper(generate())))
        c = app.test_client()
        rv = c.get('/?name=World')
        self.assertEqual(rv.data, b'Hello World!')
        self.assertEqual(called, [42])


def suite():
    suite = unittest.TestSuite()
    if flask.json_available:
        suite.addTest(unittest.makeSuite(JSONTestCase))
    suite.addTest(unittest.makeSuite(SendfileTestCase))
    suite.addTest(unittest.makeSuite(LoggingTestCase))
    suite.addTest(unittest.makeSuite(NoImportsTestCase))
    suite.addTest(unittest.makeSuite(StreamingTestCase))
    return suite<|MERGE_RESOLUTION|>--- conflicted
+++ resolved
@@ -33,30 +33,11 @@
         app = flask.Flask(__name__)
         @app.route('/json', methods=['POST'])
         def return_json():
-<<<<<<< HEAD
-            return text_type(flask.request.json)
-=======
-            return flask.jsonify(foo=unicode(flask.request.json))
->>>>>>> 4c27f7a8
+            return flask.jsonify(foo=text_type(flask.request.json))
         c = app.test_client()
         rv = c.post('/json', data='malformed', content_type='application/json')
         self.assert_equal(rv.status_code, 400)
 
-<<<<<<< HEAD
-    def test_json_bad_requests_content_type(self):
-        app = flask.Flask(__name__)
-        @app.route('/json', methods=['POST'])
-        def return_json():
-            return text_type(flask.request.json)
-        c = app.test_client()
-        rv = c.post('/json', data='malformed', content_type='application/json')
-        self.assert_equal(rv.status_code, 400)
-        self.assert_equal(rv.mimetype, 'application/json')
-        self.assert_in('description', flask.json.loads(rv.data))
-        self.assert_not_in('<p>', flask.json.loads(rv.data)['description'])
-
-=======
->>>>>>> 4c27f7a8
     def test_json_body_encoding(self):
         app = flask.Flask(__name__)
         app.testing = True
